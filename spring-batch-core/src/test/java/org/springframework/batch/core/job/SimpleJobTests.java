--- conflicted
+++ resolved
@@ -16,24 +16,13 @@
 
 package org.springframework.batch.core.job;
 
-import static org.easymock.EasyMock.createMock;
-import static org.easymock.EasyMock.replay;
-import static org.easymock.EasyMock.verify;
-import static org.junit.Assert.assertEquals;
-import static org.junit.Assert.assertFalse;
-import static org.junit.Assert.assertNotNull;
-import static org.junit.Assert.assertNull;
-import static org.junit.Assert.assertSame;
-import static org.junit.Assert.assertTrue;
-
-import java.io.Serializable;
 import java.util.ArrayList;
 import java.util.Arrays;
-import java.util.Collections;
 import java.util.List;
 
-import org.junit.Before;
-import org.junit.Test;
+import junit.framework.TestCase;
+
+import org.easymock.MockControl;
 import org.springframework.batch.core.BatchStatus;
 import org.springframework.batch.core.JobExecution;
 import org.springframework.batch.core.JobExecutionException;
@@ -41,15 +30,14 @@
 import org.springframework.batch.core.JobInstance;
 import org.springframework.batch.core.JobInterruptedException;
 import org.springframework.batch.core.JobParameters;
+import org.springframework.batch.core.StartLimitExceededException;
 import org.springframework.batch.core.Step;
 import org.springframework.batch.core.StepExecution;
 import org.springframework.batch.core.UnexpectedJobExecutionException;
 import org.springframework.batch.core.listener.JobExecutionListenerSupport;
 import org.springframework.batch.core.repository.JobRepository;
-import org.springframework.batch.core.repository.dao.ExecutionContextDao;
 import org.springframework.batch.core.repository.dao.JobExecutionDao;
 import org.springframework.batch.core.repository.dao.JobInstanceDao;
-import org.springframework.batch.core.repository.dao.MapExecutionContextDao;
 import org.springframework.batch.core.repository.dao.MapJobExecutionDao;
 import org.springframework.batch.core.repository.dao.MapJobInstanceDao;
 import org.springframework.batch.core.repository.dao.MapStepExecutionDao;
@@ -65,7 +53,7 @@
  * 
  * @author Lucas Ward
  */
-public class SimpleJobTests {
+public class SimpleJobTests extends TestCase {
 
 	private JobRepository jobRepository;
 
@@ -74,10 +62,8 @@
 	private JobExecutionDao jobExecutionDao;
 
 	private StepExecutionDao stepExecutionDao;
-	
-	private ExecutionContextDao ecDao;
-
-	private List<Serializable> list = new ArrayList<Serializable>();
+
+	private List list = new ArrayList();
 
 	private JobInstance jobInstance;
 
@@ -95,72 +81,49 @@
 
 	private SimpleJob job;
 
-	@Before
-	public void setUp() throws Exception {
+	protected void setUp() throws Exception {
+		super.setUp();
 
 		MapJobInstanceDao.clear();
 		MapJobExecutionDao.clear();
 		MapStepExecutionDao.clear();
-		MapExecutionContextDao.clear();
 		jobInstanceDao = new MapJobInstanceDao();
 		jobExecutionDao = new MapJobExecutionDao();
 		stepExecutionDao = new MapStepExecutionDao();
-		ecDao = new MapExecutionContextDao();
-		jobRepository = new SimpleJobRepository(jobInstanceDao, jobExecutionDao, stepExecutionDao, ecDao);
+		jobRepository = new SimpleJobRepository(jobInstanceDao, jobExecutionDao, stepExecutionDao);
 		job = new SimpleJob();
 		job.setJobRepository(jobRepository);
 
-		step1 = new StubStep("TestStep1", jobRepository);
+		step1 = new StubStep("TestStep1");
 		step1.setCallback(new Runnable() {
 			public void run() {
 				list.add("default");
 			}
 		});
-		step2 = new StubStep("TestStep2", jobRepository);
+		step2 = new StubStep("TestStep2");
 		step2.setCallback(new Runnable() {
 			public void run() {
 				list.add("default");
 			}
 		});
-
-		List<Step> steps = new ArrayList<Step>();
+		step1.setJobRepository(jobRepository);
+		step2.setJobRepository(jobRepository);
+
+		List steps = new ArrayList();
 		steps.add(step1);
 		steps.add(step2);
 		job.setName("testJob");
 		job.setSteps(steps);
 
-		jobExecution = jobRepository.createJobExecution(job.getName(), jobParameters);
+		jobExecution = jobRepository.createJobExecution(job, jobParameters);
 		jobInstance = jobExecution.getJobInstance();
 
-		stepExecution1 = new StepExecution(step1.getName(), jobExecution);
-		stepExecution2 = new StepExecution(step2.getName(), jobExecution);
-
-	}
-
-	/**
-	 * Test method for {@link SimpleJob#setSteps(java.util.List)}.
-	 */
-	@Test
-	public void testSetSteps() {
-		job.setSteps(Collections.singletonList((Step) new StepSupport("step")));
-		job.execute(jobExecution);
-		assertEquals(1, jobExecution.getStepExecutions().size());
-	}
-
-	/**
-	 * Test method for
-	 * {@link SimpleJob#addStep(org.springframework.batch.core.Step)}.
-	 */
-	@Test
-	public void testAddStep() {
-		job.setSteps(Collections.<Step> emptyList());
-		job.addStep(new StepSupport("step"));
-		job.execute(jobExecution);
-		assertEquals(1, jobExecution.getStepExecutions().size());
+		stepExecution1 = new StepExecution(step1.getName(), jobExecution, null);
+		stepExecution2 = new StepExecution(step2.getName(), jobExecution, null);
+
 	}
 
 	// Test to ensure the exit status returned by the last step is returned
-	@Test
 	public void testExitStatusReturned() throws JobExecutionException {
 
 		final ExitStatus customStatus = new ExitStatus(true, "test");
@@ -183,14 +146,17 @@
 				return false;
 			}
 		};
-		List<Step> steps = new ArrayList<Step>();
+		List steps = new ArrayList();
 		steps.add(testStep);
 		job.setSteps(steps);
 		job.execute(jobExecution);
 		assertEquals(customStatus, jobExecution.getExitStatus());
 	}
 
-	@Test
+	protected void tearDown() throws Exception {
+		super.tearDown();
+	}
+
 	public void testRunNormally() throws Exception {
 		step1.setStartLimit(5);
 		step2.setStartLimit(5);
@@ -204,7 +170,6 @@
 		assertFalse(step2.passedInJobContext.isEmpty());
 	}
 
-	@Test
 	public void testRunNormallyWithListener() throws Exception {
 		job.setJobExecutionListeners(new JobExecutionListenerSupport[] { new JobExecutionListenerSupport() {
 			public void beforeJob(JobExecution jobExecution) {
@@ -219,7 +184,6 @@
 		assertEquals(4, list.size());
 	}
 
-	@Test
 	public void testRunWithSimpleStepExecutor() throws Exception {
 
 		job.setJobRepository(jobRepository);
@@ -232,7 +196,6 @@
 
 	}
 
-	@Test
 	public void testExecutionContextIsSet() throws Exception {
 		testRunNormally();
 		assertEquals(jobInstance, jobExecution.getJobInstance());
@@ -241,86 +204,97 @@
 		assertEquals(step2.getName(), stepExecution2.getStepName());
 	}
 
-	@Test
 	public void testInterrupted() throws Exception {
 		step1.setStartLimit(5);
 		step2.setStartLimit(5);
 		final JobInterruptedException exception = new JobInterruptedException("Interrupt!");
 		step1.setProcessException(exception);
-		job.execute(jobExecution);
-		assertEquals(2, jobExecution.getAllFailureExceptions().size());
-		assertEquals(exception, jobExecution.getStepExecutions().iterator().next().getFailureExceptions().get(0));
+		try {
+			job.execute(jobExecution);
+			fail();
+		}
+		catch (UnexpectedJobExecutionException e) {
+			assertEquals(exception, e.getCause());
+		}
 		assertEquals(0, list.size());
 		checkRepository(BatchStatus.STOPPED, ExitStatus.FAILED);
 	}
 
-	@Test
 	public void testFailed() throws Exception {
 		step1.setStartLimit(5);
 		step2.setStartLimit(5);
 		final RuntimeException exception = new RuntimeException("Foo!");
 		step1.setProcessException(exception);
-			
-		job.execute(jobExecution);
-		assertEquals(1, jobExecution.getAllFailureExceptions().size());
-		assertEquals(exception, jobExecution.getAllFailureExceptions().get(0));
+		try {
+			job.execute(jobExecution);
+			fail();
+		}
+		catch (RuntimeException e) {
+			assertEquals(exception, e);
+		}
 		assertEquals(0, list.size());
-		assertEquals(BatchStatus.FAILED, jobExecution.getStatus());
 		checkRepository(BatchStatus.FAILED, ExitStatus.FAILED);
 	}
 
-	@Test
 	public void testFailedWithListener() throws Exception {
 		job.setJobExecutionListeners(new JobExecutionListenerSupport[] { new JobExecutionListenerSupport() {
-			public void afterJob(JobExecution jobExecution) {
-				list.add("afterJob");
+			public void onError(JobExecution jobExecution, Throwable t) {
+				list.add(t);
 			}
 		} });
 		final RuntimeException exception = new RuntimeException("Foo!");
 		step1.setProcessException(exception);
 
-		job.execute(jobExecution);
-		assertEquals(1, jobExecution.getAllFailureExceptions().size());
-		assertEquals(exception, jobExecution.getAllFailureExceptions().get(0));
+		try {
+			job.execute(jobExecution);
+			fail();
+		}
+		catch (RuntimeException e) {
+			assertEquals(exception, e);
+		}
 		assertEquals(1, list.size());
+		assertSame(exception, list.get(0));
 		checkRepository(BatchStatus.FAILED, ExitStatus.FAILED);
 	}
 
-	@Test
 	public void testFailedWithError() throws Exception {
 		step1.setStartLimit(5);
 		step2.setStartLimit(5);
 		final Error exception = new Error("Foo!");
 		step1.setProcessException(exception);
-
-		job.execute(jobExecution);
-		assertEquals(1, jobExecution.getAllFailureExceptions().size());
-		assertEquals(exception, jobExecution.getAllFailureExceptions().get(0));
+		try {
+			job.execute(jobExecution);
+			fail();
+		}
+		catch (Error e) {
+			assertEquals(exception, e);
+		}
 		assertEquals(0, list.size());
 		checkRepository(BatchStatus.FAILED, ExitStatus.FAILED);
 	}
 
-	@Test
 	public void testStepShouldNotStart() throws Exception {
 		// Start policy will return false, keeping the step from being started.
 		step1.setStartLimit(0);
 
-		job.execute(jobExecution);
-			
-		assertEquals(1, jobExecution.getFailureExceptions().size());
-		Throwable ex = jobExecution.getFailureExceptions().get(0);
-		assertTrue("Wrong message in exception: " + ex.getMessage(), ex.getMessage()
+		try {
+			job.execute(jobExecution);
+			fail("Expected BatchCriticalException");
+		}
+		catch (StartLimitExceededException ex) {
+			// expected
+			assertTrue("Wrong message in exception: " + ex.getMessage(), ex.getMessage()
 					.indexOf("start limit exceeded") >= 0);
-	}
-
-	@Test
+		}
+	}
+
 	public void testNoSteps() throws Exception {
-		job.setSteps(new ArrayList<Step>());
+		job.setSteps(new ArrayList());
 
 		job.execute(jobExecution);
 		ExitStatus exitStatus = jobExecution.getExitStatus();
 		assertTrue("Wrong message in execution: " + exitStatus, exitStatus.getExitDescription().indexOf(
-				"no steps configured") >= 0);
+				"No steps configured") >= 0);
 	}
 
 	// public void testNoStepsExecuted() throws Exception {
@@ -336,55 +310,73 @@
 	// "steps already completed"));
 	// }
 
-	@Test
 	public void testNotExecutedIfAlreadyStopped() throws Exception {
 		jobExecution.stop();
-		job.execute(jobExecution);
-		
+		try {
+			job.execute(jobExecution);
+			fail();
+		}
+		catch (UnexpectedJobExecutionException e) {
+			assertTrue(e.getCause() instanceof JobInterruptedException);
+		}
 		assertEquals(0, list.size());
 		checkRepository(BatchStatus.STOPPED, ExitStatus.NOOP);
 		ExitStatus exitStatus = jobExecution.getExitStatus();
 		assertEquals(ExitStatus.NOOP.getExitCode(), exitStatus.getExitCode());
 	}
 
-	@Test
 	public void testRestart() throws Exception {
 		step1.setAllowStartIfComplete(true);
 		final RuntimeException exception = new RuntimeException("Foo!");
 		step2.setProcessException(exception);
 
-		job.execute(jobExecution);
-		Throwable e = jobExecution.getAllFailureExceptions().get(0);
-		assertSame(exception, e);
-
-		job.execute(jobExecution);
-		e = jobExecution.getAllFailureExceptions().get(0);
-		assertSame(exception, e);
+		try {
+			job.execute(jobExecution);
+			fail();
+		}
+		catch (RuntimeException e) {
+			assertSame(exception, e);
+		}
+
+		try {
+			job.execute(jobExecution);
+			fail();
+		}
+		catch (RuntimeException e) {
+			assertSame(exception, e);
+		}
 		assertTrue(step1.passedInStepContext.isEmpty());
 		assertFalse(step2.passedInStepContext.isEmpty());
-	}
-
-	@Test
+
+	}
+
 	public void testInterruptWithListener() throws Exception {
 		step1.setProcessException(new JobInterruptedException("job interrupted!"));
 
-		JobExecutionListener listener = createMock(JobExecutionListener.class);
+		MockControl control = MockControl.createStrictControl(JobExecutionListener.class);
+		JobExecutionListener listener = (JobExecutionListener) control.getMock();
 		listener.beforeJob(jobExecution);
-		listener.afterJob(jobExecution);
-		replay(listener);
+		control.setVoidCallable();
+		listener.onInterrupt(jobExecution);
+		control.setVoidCallable();
+		control.replay();
 
 		job.setJobExecutionListeners(new JobExecutionListener[] { listener });
 
-		job.execute(jobExecution);
-		assertEquals(BatchStatus.STOPPED, jobExecution.getStatus());
-
-		verify(listener);
+		try {
+			job.execute(jobExecution);
+			fail();
+		}
+		catch (UnexpectedJobExecutionException e) {
+			// expected
+		}
+
+		control.verify();
 	}
 
 	/**
 	 * Execution context should be restored on restart.
 	 */
-	@Test
 	public void testRestartScenario() throws Exception {
 
 		job.setRestartable(true);
@@ -393,60 +385,68 @@
 		final RuntimeException exception = new RuntimeException("Foo!");
 		step2.setProcessException(exception);
 
-		job.execute(jobExecution);
-		assertEquals(1, jobExecution.getAllFailureExceptions().size());
-		Throwable e = jobExecution.getAllFailureExceptions().get(0);
-		assertSame(exception, e);
+		try {
+			job.execute(jobExecution);
+			fail();
+		}
+		catch (RuntimeException e) {
+			assertSame(exception, e);
+		}
 
 		assertTrue(step1.passedInJobContext.isEmpty());
 		assertFalse(step2.passedInJobContext.isEmpty());
 
 		assertFalse(jobExecution.getExecutionContext().isEmpty());
 
-		jobExecution = jobRepository.createJobExecution(job.getName(), jobParameters);
-
-		job.execute(jobExecution);
-		assertEquals(1, jobExecution.getAllFailureExceptions().size());
-		e = jobExecution.getAllFailureExceptions().get(0);
-		assertSame(exception, e);
+		jobExecution = jobRepository.createJobExecution(job, jobParameters);
+
+		try {
+			job.execute(jobExecution);
+			fail();
+		}
+		catch (RuntimeException e) {
+			assertSame(exception, e);
+		}
 		assertFalse(step1.passedInJobContext.isEmpty());
 		assertFalse(step2.passedInJobContext.isEmpty());
 	}
 
-	@Test
 	public void testInterruptJob() throws Exception {
 
-		step1 = new StubStep("interruptStep", jobRepository) {
+		step1 = new StubStep("interruptStep") {
 
 			public void execute(StepExecution stepExecution) throws JobInterruptedException,
 					UnexpectedJobExecutionException {
 				stepExecution.getJobExecution().stop();
-				super.execute(stepExecution);
 			}
 
 		};
 
 		job.setSteps(Arrays.asList(new Step[] { step1, step2 }));
-		job.execute(jobExecution);
-		assertEquals(1, jobExecution.getAllFailureExceptions().size());
-		Throwable expected = jobExecution.getAllFailureExceptions().get(0);
-		assertTrue("Wrong exception "+expected, expected instanceof JobInterruptedException);
-		assertEquals("JobExecution interrupted.", expected.getMessage());
-		
-		assertNull("Second step was not supposed to be executed", step2.passedInStepContext);
+
+		try {
+			job.execute(jobExecution);
+			fail();
+		}
+		catch (UnexpectedJobExecutionException expected) {
+			assertTrue(expected.getCause() instanceof JobInterruptedException);
+			assertEquals("JobExecution interrupted.", expected.getCause().getMessage());
+		}
+
+		assertNull("Second step was not executed", step2.passedInStepContext);
 	}
 
 	/*
 	 * Check JobRepository to ensure status is being saved.
 	 */
 	private void checkRepository(BatchStatus status, ExitStatus exitStatus) {
-		assertEquals(jobInstance, jobInstanceDao.getJobInstance(job.getName(), jobParameters));
+		assertEquals(jobInstance, jobInstanceDao.getJobInstance(job, jobParameters));
 		// because map dao stores in memory, it can be checked directly
 		JobExecution jobExecution = (JobExecution) jobExecutionDao.findJobExecutions(jobInstance).get(0);
 		assertEquals(jobInstance.getId(), jobExecution.getJobId());
 		assertEquals(status, jobExecution.getStatus());
 		if (exitStatus != null) {
-			assertEquals(exitStatus.getExitCode(), jobExecution.getExitStatus().getExitCode());
+			assertEquals(jobExecution.getExitStatus().getExitCode(), exitStatus.getExitCode());
 		}
 	}
 
@@ -469,9 +469,8 @@
 		/**
 		 * @param string
 		 */
-		public StubStep(String string, JobRepository jobRepository) {
+		public StubStep(String string) {
 			super(string);
-			this.jobRepository = jobRepository;
 		}
 
 		/**
@@ -499,40 +498,41 @@
 			passedInStepContext = new ExecutionContext(stepExecution.getExecutionContext());
 			stepExecution.getExecutionContext().putString("stepKey", "stepValue");
 			stepExecution.getJobExecution().getExecutionContext().putString("jobKey", "jobValue");
-			jobRepository.update(stepExecution);
-			jobRepository.updateExecutionContext(stepExecution);
+			jobRepository.saveOrUpdate(stepExecution);
+			jobRepository.saveOrUpdateExecutionContext(stepExecution);
 
 			if (exception instanceof RuntimeException) {
 				stepExecution.setExitStatus(ExitStatus.FAILED);
 				stepExecution.setStatus(BatchStatus.FAILED);
-				stepExecution.addFailureException(exception);
-				return;
+				throw (RuntimeException) exception;
 			}
 			if (exception instanceof Error) {
 				stepExecution.setExitStatus(ExitStatus.FAILED);
 				stepExecution.setStatus(BatchStatus.FAILED);
-				stepExecution.addFailureException(exception);
-				return;
+				throw (Error) exception;
 			}
 			if (exception instanceof JobInterruptedException) {
 				stepExecution.setExitStatus(ExitStatus.FAILED);
-				stepExecution.setStatus(BatchStatus.STOPPED);
-				stepExecution.addFailureException(exception);
-				return;
+				stepExecution.setStatus(BatchStatus.FAILED);
+				throw (JobInterruptedException) exception;
 			}
 			if (runnable != null) {
 				runnable.run();
 			}
 			stepExecution.setExitStatus(ExitStatus.FINISHED);
 			stepExecution.setStatus(BatchStatus.COMPLETED);
-<<<<<<< HEAD
-			jobRepository.update(stepExecution);
-			jobRepository.updateExecutionContext(stepExecution);
-=======
 			jobRepository.saveOrUpdate(stepExecution);
 			jobRepository.saveOrUpdateExecutionContext(stepExecution);
->>>>>>> 9cac014d
-
+
+		}
+
+		/**
+		 * Public setter for {@link JobRepository}.
+		 * 
+		 * @param jobRepository is a mandatory dependence (no default).
+		 */
+		public void setJobRepository(JobRepository jobRepository) {
+			this.jobRepository = jobRepository;
 		}
 
 	}
