--- conflicted
+++ resolved
@@ -9,12 +9,17 @@
 import org.apache.commons.logging.LogFactory;
 import org.springframework.batch.core.BatchStatus;
 import org.springframework.batch.core.JobExecution;
+import org.springframework.batch.core.Step;
 import org.springframework.batch.core.StepExecution;
+import org.springframework.batch.item.ExecutionContext;
 import org.springframework.batch.repeat.ExitStatus;
 import org.springframework.beans.factory.InitializingBean;
 import org.springframework.dao.OptimisticLockingFailureException;
-import org.springframework.jdbc.core.simple.ParameterizedRowMapper;
+import org.springframework.jdbc.core.RowMapper;
 import org.springframework.jdbc.support.incrementer.DataFieldMaxValueIncrementer;
+import org.springframework.jdbc.support.lob.DefaultLobHandler;
+import org.springframework.jdbc.support.lob.LobCreator;
+import org.springframework.jdbc.support.lob.LobHandler;
 import org.springframework.util.Assert;
 
 /**
@@ -41,30 +46,25 @@
 	private static final Log logger = LogFactory.getLog(JdbcStepExecutionDao.class);
 
 	private static final String SAVE_STEP_EXECUTION = "INSERT into %PREFIX%STEP_EXECUTION(STEP_EXECUTION_ID, VERSION, STEP_NAME, JOB_EXECUTION_ID, START_TIME, "
-			+ "END_TIME, STATUS, COMMIT_COUNT, READ_COUNT, FILTER_COUNT, WRITE_COUNT, CONTINUABLE, EXIT_CODE, EXIT_MESSAGE, READ_SKIP_COUNT, WRITE_SKIP_COUNT, PROCESS_SKIP_COUNT, ROLLBACK_COUNT, LAST_UPDATED) "
-			+ "values(?, ?, ?, ?, ?, ?, ?, ?, ?, ?, ?, ?, ?, ?, ?, ?, ?, ?, ?)";
+			+ "END_TIME, STATUS, COMMIT_COUNT, ITEM_COUNT, CONTINUABLE, EXIT_CODE, EXIT_MESSAGE, READ_SKIP_COUNT, WRITE_SKIP_COUNT, ROLLBACK_COUNT) "
+			+ "values(?, ?, ?, ?, ?, ?, ?, ?, ?, ?, ?, ?, ?, ?, ?)";
 
 	private static final String UPDATE_STEP_EXECUTION = "UPDATE %PREFIX%STEP_EXECUTION set START_TIME = ?, END_TIME = ?, "
-			+ "STATUS = ?, COMMIT_COUNT = ?, READ_COUNT = ?, FILTER_COUNT = ?, WRITE_COUNT = ?, CONTINUABLE = ? , EXIT_CODE = ?, "
-			+ "EXIT_MESSAGE = ?, VERSION = ?, READ_SKIP_COUNT = ?, WRITE_SKIP_COUNT = ?, ROLLBACK_COUNT = ?, LAST_UPDATED = ?"
-			+ " where STEP_EXECUTION_ID = ? and VERSION = ?";
-
-	private static final String GET_RAW_STEP_EXECUTIONS = "SELECT STEP_EXECUTION_ID, STEP_NAME, START_TIME, END_TIME, STATUS, COMMIT_COUNT,"
-			+ " READ_COUNT, FILTER_COUNT, WRITE_COUNT, CONTINUABLE, EXIT_CODE, EXIT_MESSAGE, READ_SKIP_COUNT, WRITE_SKIP_COUNT, PROCESS_SKIP_COUNT, ROLLBACK_COUNT, LAST_UPDATED, VERSION from %PREFIX%STEP_EXECUTION where JOB_EXECUTION_ID = ?";
-
-	private static final String GET_STEP_EXECUTIONS = GET_RAW_STEP_EXECUTIONS + " order by STEP_EXECUTION_ID";
-
-<<<<<<< HEAD
-	private static final String GET_STEP_EXECUTION = GET_RAW_STEP_EXECUTIONS + " and STEP_NAME = ?";
+			+ "STATUS = ?, COMMIT_COUNT = ?, ITEM_COUNT = ?, CONTINUABLE = ? , EXIT_CODE = ?, "
+			+ "EXIT_MESSAGE = ?, VERSION = ?, READ_SKIP_COUNT = ?, WRITE_SKIP_COUNT = ?, ROLLBACK_COUNT = ? where STEP_EXECUTION_ID = ? and VERSION = ?";
+
+	private static final String GET_STEP_EXECUTION = "SELECT STEP_EXECUTION_ID, STEP_NAME, START_TIME, END_TIME, STATUS, COMMIT_COUNT,"
+			+ " ITEM_COUNT, CONTINUABLE, EXIT_CODE, EXIT_MESSAGE, READ_SKIP_COUNT, WRITE_SKIP_COUNT, ROLLBACK_COUNT from %PREFIX%STEP_EXECUTION where STEP_NAME = ? and JOB_EXECUTION_ID = ?";
 
 	private static final String CURRENT_VERSION_STEP_EXECUTION = "SELECT VERSION FROM %PREFIX%STEP_EXECUTION WHERE STEP_EXECUTION_ID=?";
-=======
+
 	private int exitMessageLength = DEFAULT_EXIT_MESSAGE_LENGTH;
->>>>>>> 9cac014d
-
-	private int exitMessageLength = DEFAULT_EXIT_MESSAGE_LENGTH;
+
+	private LobHandler lobHandler = new DefaultLobHandler();
 
 	private DataFieldMaxValueIncrementer stepExecutionIncrementer;
+
+	private JdbcExecutionContextDao ecDao = new JdbcExecutionContextDao();
 
 	/**
 	 * Public setter for the exit message length in database. Do not set this if
@@ -75,13 +75,9 @@
 		this.exitMessageLength = exitMessageLength;
 	}
 
-	public void setStepExecutionIncrementer(DataFieldMaxValueIncrementer stepExecutionIncrementer) {
-		this.stepExecutionIncrementer = stepExecutionIncrementer;
-	}
-
-	public void afterPropertiesSet() throws Exception {
-		super.afterPropertiesSet();
-		Assert.notNull(stepExecutionIncrementer, "StepExecutionIncrementer cannot be null.");
+	public ExecutionContext findExecutionContext(final StepExecution stepExecution) {
+
+		return ecDao.getExecutionContext(stepExecution);
 	}
 
 	/**
@@ -107,17 +103,15 @@
 		Object[] parameters = new Object[] { stepExecution.getId(), stepExecution.getVersion(),
 				stepExecution.getStepName(), stepExecution.getJobExecutionId(), stepExecution.getStartTime(),
 				stepExecution.getEndTime(), stepExecution.getStatus().toString(), stepExecution.getCommitCount(),
-				stepExecution.getReadCount(), stepExecution.getFilterCount(), stepExecution.getWriteCount(),
-				stepExecution.getExitStatus().isContinuable() ? "Y" : "N", stepExecution.getExitStatus().getExitCode(),
-				exitDescription, stepExecution.getReadSkipCount(), stepExecution.getWriteSkipCount(),
-				stepExecution.getProcessSkipCount(), stepExecution.getRollbackCount(), stepExecution.getLastUpdated() };
-		getJdbcTemplate().getJdbcOperations().update(
+				stepExecution.getItemCount(), stepExecution.getExitStatus().isContinuable() ? "Y" : "N",
+				stepExecution.getExitStatus().getExitCode(), exitDescription, stepExecution.getReadSkipCount(),
+				stepExecution.getWriteSkipCount(), stepExecution.getRollbackCount() };
+		getJdbcTemplate().update(
 				getQuery(SAVE_STEP_EXECUTION),
 				parameters,
 				new int[] { Types.INTEGER, Types.INTEGER, Types.VARCHAR, Types.INTEGER, Types.TIMESTAMP,
-						Types.TIMESTAMP, Types.VARCHAR, Types.INTEGER, Types.INTEGER, Types.INTEGER, Types.INTEGER,
-						Types.CHAR, Types.VARCHAR, Types.VARCHAR, Types.INTEGER, Types.INTEGER, Types.INTEGER,
-						Types.INTEGER, Types.TIMESTAMP });
+						Types.TIMESTAMP, Types.VARCHAR, Types.INTEGER, Types.INTEGER, Types.CHAR, Types.VARCHAR,
+						Types.VARCHAR, Types.INTEGER, Types.INTEGER, Types.INTEGER });
 	}
 
 	/**
@@ -134,11 +128,21 @@
 		Assert.notNull(stepExecution.getStatus(), "StepExecution status cannot be null.");
 	}
 
+	/**
+	 * Save or update execution attributes. A lob creator must be used, since
+	 * any attributes that don't match a provided type must be serialized into a
+	 * blob.
+	 * 
+	 * @see LobCreator
+	 */
+	public void saveOrUpdateExecutionContext(final StepExecution stepExecution) {
+
+		ecDao.saveOrUpdateExecutionContext(stepExecution);
+	}
+
 	/*
 	 * (non-Javadoc)
-	 * 
-	 * @seeorg.springframework.batch.execution.repository.dao.StepExecutionDao#
-	 * updateStepExecution(org.springframework.batch.core.domain.StepExecution)
+	 * @see org.springframework.batch.execution.repository.dao.StepExecutionDao#updateStepExecution(org.springframework.batch.core.domain.StepExecution)
 	 */
 	public void updateStepExecution(StepExecution stepExecution) {
 
@@ -157,21 +161,17 @@
 
 			Integer version = new Integer(stepExecution.getVersion().intValue() + 1);
 			Object[] parameters = new Object[] { stepExecution.getStartTime(), stepExecution.getEndTime(),
-					stepExecution.getStatus().toString(), stepExecution.getCommitCount(), stepExecution.getReadCount(),
-					stepExecution.getFilterCount(), stepExecution.getWriteCount(),
+					stepExecution.getStatus().toString(), stepExecution.getCommitCount(), stepExecution.getItemCount(),
 					stepExecution.getExitStatus().isContinuable() ? "Y" : "N",
 					stepExecution.getExitStatus().getExitCode(), exitDescription, version,
 					stepExecution.getReadSkipCount(), stepExecution.getWriteSkipCount(),
-					stepExecution.getRollbackCount(), stepExecution.getLastUpdated(), stepExecution.getId(),
-					stepExecution.getVersion() };
-			int count = getJdbcTemplate().getJdbcOperations()
-					.update(
-							getQuery(UPDATE_STEP_EXECUTION),
-							parameters,
-							new int[] { Types.TIMESTAMP, Types.TIMESTAMP, Types.VARCHAR, Types.INTEGER, Types.INTEGER,
-									Types.INTEGER, Types.INTEGER, Types.CHAR, Types.VARCHAR, Types.VARCHAR,
-									Types.INTEGER, Types.INTEGER, Types.INTEGER, Types.INTEGER, Types.TIMESTAMP,
-									Types.INTEGER, Types.INTEGER });
+					stepExecution.getRollbackCount(), stepExecution.getId(), stepExecution.getVersion() };
+			int count = getJdbcTemplate().update(
+					getQuery(UPDATE_STEP_EXECUTION),
+					parameters,
+					new int[] { Types.TIMESTAMP, Types.TIMESTAMP, Types.VARCHAR, Types.INTEGER, Types.INTEGER,
+							Types.CHAR, Types.VARCHAR, Types.VARCHAR, Types.INTEGER, Types.INTEGER, Types.INTEGER,
+							Types.INTEGER, Types.INTEGER, Types.INTEGER });
 
 			// Avoid concurrent modifications...
 			if (count == 0) {
@@ -203,9 +203,55 @@
 		}
 	}
 
-	public StepExecution getStepExecution(JobExecution jobExecution, String stepName) {
-		List<StepExecution> executions = getJdbcTemplate().query(getQuery(GET_STEP_EXECUTION),
-				new StepExecutionRowMapper(jobExecution), jobExecution.getId(), stepName);
+	private class StepExecutionRowMapper implements RowMapper {
+
+		private final JobExecution jobExecution;
+
+		private final Step step;
+
+		public StepExecutionRowMapper(JobExecution jobExecution, Step step) {
+			this.jobExecution = jobExecution;
+			this.step = step;
+		}
+
+		public Object mapRow(ResultSet rs, int rowNum) throws SQLException {
+
+			StepExecution stepExecution = new StepExecution(step.getName(), jobExecution, new Long(rs.getLong(1)));
+			stepExecution.setStartTime(rs.getTimestamp(3));
+			stepExecution.setEndTime(rs.getTimestamp(4));
+			stepExecution.setStatus(BatchStatus.getStatus(rs.getString(5)));
+			stepExecution.setCommitCount(rs.getInt(6));
+			stepExecution.setItemCount(rs.getInt(7));
+			stepExecution.setExitStatus(new ExitStatus("Y".equals(rs.getString(8)), rs.getString(9), rs.getString(10)));
+			stepExecution.setExecutionContext(findExecutionContext(stepExecution));
+			stepExecution.setReadSkipCount(rs.getInt(11));
+			stepExecution.setWriteSkipCount(rs.getInt(12));
+			stepExecution.setRollbackCount(rs.getInt(13));
+			return stepExecution;
+		}
+
+	}
+
+	public void setLobHandler(LobHandler lobHandler) {
+		this.lobHandler = lobHandler;
+	}
+
+	public void setStepExecutionIncrementer(DataFieldMaxValueIncrementer stepExecutionIncrementer) {
+		this.stepExecutionIncrementer = stepExecutionIncrementer;
+	}
+
+	public void afterPropertiesSet() throws Exception {
+		super.afterPropertiesSet();
+		Assert.notNull(stepExecutionIncrementer, "StepExecutionIncrementer cannot be null.");
+		ecDao.setJdbcTemplate(getJdbcTemplate());
+		ecDao.setLobHandler(lobHandler);
+		ecDao.setTablePrefix(getTablePrefix());
+		ecDao.afterPropertiesSet();
+	}
+
+	public StepExecution getStepExecution(JobExecution jobExecution, Step step) {
+		List executions = getJdbcTemplate().query(getQuery(GET_STEP_EXECUTION),
+				new Object[] { step.getName(), jobExecution.getId() }, new StepExecutionRowMapper(jobExecution, step));
 
 		Assert.state(executions.size() <= 1,
 				"There can be at most one step execution with given name for single job execution");
@@ -217,40 +263,4 @@
 		}
 	}
 
-	public List<StepExecution> getStepExecutions(JobExecution jobExecution) {
-		List<StepExecution> executions = getJdbcTemplate().query(getQuery(GET_STEP_EXECUTIONS),
-				new StepExecutionRowMapper(jobExecution), jobExecution.getId());
-		return executions;
-	}
-
-	private class StepExecutionRowMapper implements ParameterizedRowMapper<StepExecution> {
-
-		private final JobExecution jobExecution;
-
-		public StepExecutionRowMapper(JobExecution jobExecution) {
-			this.jobExecution = jobExecution;
-		}
-
-		public StepExecution mapRow(ResultSet rs, int rowNum) throws SQLException {
-			StepExecution stepExecution = new StepExecution(rs.getString(2), jobExecution, rs.getLong(1));
-			stepExecution.setStartTime(rs.getTimestamp(3));
-			stepExecution.setEndTime(rs.getTimestamp(4));
-			stepExecution.setStatus(BatchStatus.valueOf(rs.getString(5)));
-			stepExecution.setCommitCount(rs.getInt(6));
-			stepExecution.setReadCount(rs.getInt(7));
-			stepExecution.setFilterCount(rs.getInt(8));
-			stepExecution.setWriteCount(rs.getInt(9));
-			stepExecution
-					.setExitStatus(new ExitStatus("Y".equals(rs.getString(10)), rs.getString(11), rs.getString(12)));
-			stepExecution.setReadSkipCount(rs.getInt(13));
-			stepExecution.setWriteSkipCount(rs.getInt(14));
-			stepExecution.setProcessSkipCount(rs.getInt(15));
-			stepExecution.setRollbackCount(rs.getInt(16));
-			stepExecution.setLastUpdated(rs.getTimestamp(17));
-			stepExecution.setVersion(rs.getInt(18));
-			return stepExecution;
-		}
-
-	}
-
 }