/*
 * Copyright 2006-2007 the original author or authors.
 *
 * Licensed under the Apache License, Version 2.0 (the "License");
 * you may not use this file except in compliance with the License.
 * You may obtain a copy of the License at
 *
 *      http://www.apache.org/licenses/LICENSE-2.0
 *
 * Unless required by applicable law or agreed to in writing, software
 * distributed under the License is distributed on an "AS IS" BASIS,
 * WITHOUT WARRANTIES OR CONDITIONS OF ANY KIND, either express or implied.
 * See the License for the specific language governing permissions and
 * limitations under the License.
 */
package org.springframework.batch.core.step;

import java.io.PrintWriter;
import java.io.StringWriter;
import java.util.Date;

import org.apache.commons.logging.Log;
import org.apache.commons.logging.LogFactory;
import org.springframework.batch.core.BatchStatus;
import org.springframework.batch.core.JobInterruptedException;
import org.springframework.batch.core.Step;
import org.springframework.batch.core.StepExecution;
import org.springframework.batch.core.StepExecutionListener;
import org.springframework.batch.core.UnexpectedJobExecutionException;
import org.springframework.batch.core.launch.NoSuchJobException;
import org.springframework.batch.core.launch.support.ExitCodeMapper;
import org.springframework.batch.core.listener.CompositeStepExecutionListener;
import org.springframework.batch.core.repository.JobRepository;
import org.springframework.batch.core.scope.StepContext;
import org.springframework.batch.core.scope.StepSynchronizationManager;
import org.springframework.batch.item.ExecutionContext;
import org.springframework.batch.repeat.ExitStatus;
import org.springframework.beans.factory.BeanNameAware;
import org.springframework.beans.factory.InitializingBean;
import org.springframework.util.Assert;

/**
 * A {@link Step} implementation that provides common behavior to subclasses,
 * including registering and calling listeners.
 * 
 * @author Dave Syer
 * @author Ben Hale
 * @author Robert Kasanicky
 */
public abstract class AbstractStep implements Step, InitializingBean, BeanNameAware {

	/**
	 * Exit code for interrupted status.
	 */
	public static final String JOB_INTERRUPTED = "JOB_INTERRUPTED";

	private static final Log logger = LogFactory.getLog(AbstractStep.class);

	private String name;

	private int startLimit = Integer.MAX_VALUE;

	private boolean allowStartIfComplete = false;

	private CompositeStepExecutionListener listener = new CompositeStepExecutionListener();

	private JobRepository jobRepository;

	/**
	 * Default constructor.
	 */
	public AbstractStep() {
		super();
	}

	public void afterPropertiesSet() throws Exception {
		Assert.notNull(jobRepository, "JobRepository is mandatory");
	}

	public String getName() {
		return this.name;
	}

	/**
	 * Set the name property. Always overrides the default value if this object
	 * is a Spring bean.
	 * 
	 * @see #setBeanName(java.lang.String)
	 */
	public void setName(String name) {
		this.name = name;
	}

	/**
	 * Set the name property if it is not already set. Because of the order of
	 * the callbacks in a Spring container the name property will be set first
	 * if it is present. Care is needed with bean definition inheritance - if a
	 * parent bean has a name, then its children need an explicit name as well,
	 * otherwise they will not be unique.
	 * 
	 * @see org.springframework.beans.factory.BeanNameAware#setBeanName(java.lang.String)
	 */
	public void setBeanName(String name) {
		if (this.name == null) {
			this.name = name;
		}
	}

	public int getStartLimit() {
		return this.startLimit;
	}

	/**
	 * Public setter for the startLimit.
	 * 
	 * @param startLimit the startLimit to set
	 */
	public void setStartLimit(int startLimit) {
		this.startLimit = startLimit;
	}

	public boolean isAllowStartIfComplete() {
		return this.allowStartIfComplete;
	}

	/**
	 * Public setter for flag that determines whether the step should start
	 * again if it is already complete. Defaults to false.
	 * 
	 * @param allowStartIfComplete the value of the flag to set
	 */
	public void setAllowStartIfComplete(boolean allowStartIfComplete) {
		this.allowStartIfComplete = allowStartIfComplete;
	}

	/**
	 * Convenient constructor for setting only the name property.
	 * 
	 * @param name
	 */
	public AbstractStep(String name) {
		this.name = name;
	}

	/**
	 * Extension point for subclasses to execute business logic. 
	 * 
	 * @param stepExecution the current step context
	 * @return {@link ExitStatus} to show whether the step is finished
	 * processing.
	 * @throws Exception
	 */
	protected abstract ExitStatus doExecute(StepExecution stepExecution) throws Exception;

	/**
	 * Extension point for subclasses to provide callbacks to their
	 * collaborators at the beginning of a step, to open or acquire resources.
	 * Does nothing by default.
	 * 
	 * @param ctx the {@link ExecutionContext} to use
	 * @throws Exception
	 */
	protected void open(ExecutionContext ctx) throws Exception {
	}

	/**
	 * Extension point for subclasses to provide callbacks to their
	 * collaborators at the end of a step (right at the end of the finally
	 * block), to close or release resources.  Does nothing by default.
	 * 
	 * @param ctx the {@link ExecutionContext} to use
	 * @throws Exception
	 */
	protected void close(ExecutionContext ctx) throws Exception {
	}

	/**
	 * Template method for step execution logic - calls abstract methods for
	 * resource initialization ({@link #open(ExecutionContext)}), execution
	 * logic ({@link #doExecute(StepExecution)}) and resource closing ({@link #close(ExecutionContext)}).
	 */
	public final void execute(StepExecution stepExecution) throws JobInterruptedException,
			UnexpectedJobExecutionException {
		stepExecution.setStartTime(new Date());
		stepExecution.setStatus(BatchStatus.STARTED);
<<<<<<< HEAD
		getJobRepository().update(stepExecution);
=======
		
		getJobRepository().saveOrUpdate(stepExecution);
>>>>>>> 9cac014d

		ExitStatus exitStatus = ExitStatus.FAILED;
		Exception commitException = null;

		StepContext stepContext = new StepContext(stepExecution);
		StepSynchronizationManager.register(stepContext);

		try {
			getCompositeListener().beforeStep(stepExecution);
			open(stepExecution.getExecutionContext());

			exitStatus = doExecute(stepExecution);

			// Check if someone is trying to stop us
			if (stepExecution.isTerminateOnly()) {
				stepExecution.setStatus(BatchStatus.STOPPED);
				throw new JobInterruptedException("JobExecution interrupted.");
			}

			stepExecution.setStatus(BatchStatus.COMPLETED);

			try {
				getJobRepository().update(stepExecution);
				getJobRepository().updateExecutionContext(stepExecution);
			}
			catch (Exception e) {
				commitException = e;
				exitStatus = exitStatus.and(ExitStatus.UNKNOWN);
			}

		}
		catch (Throwable e) {

			logger.error("Encountered an error executing the step: " + e.getClass() + ": " + e.getMessage(), e);
			stepExecution.setStatus(determineBatchStatus(e));
			exitStatus = getDefaultExitStatusForFailure(e);
			stepExecution.addFailureException(e);

			try {
				getJobRepository().updateExecutionContext(stepExecution);
			}
			catch (Exception ex) {
				logger.error("Encountered an error on listener error callback.", ex);
				stepExecution.addFailureException(ex);
			}
		}
		finally {
			
			try {
				exitStatus = exitStatus.and(getCompositeListener().afterStep(stepExecution));
			}
			catch (Exception e){
				logger.error("Exception in afterStep callback", e);
			}
			
			stepExecution.setExitStatus(exitStatus);
			stepExecution.setEndTime(new Date());

			try {
				getJobRepository().update(stepExecution);
			}
			catch (Exception e) {
				if (commitException == null) {
					commitException = e;
				}
				else {
					logger.error("Exception while updating step execution after commit exception", e);
				}
			}

			try {
				close(stepExecution.getExecutionContext());
			}
			catch (Exception e) {
				logger.error("Exception while closing step execution resources", e);
				stepExecution.addFailureException(e);
			}
			
			StepSynchronizationManager.release();

			if (commitException != null) {
				stepExecution.setStatus(BatchStatus.UNKNOWN);
				logger.error("Encountered an error saving batch meta data."
						+ "This job is now in an unknown state and should not be restarted.", commitException);
				stepExecution.addFailureException(commitException);
			}
		}
	}

	/**
	 * Determine the step status based on the exception.
	 */
	private static BatchStatus determineBatchStatus(Throwable e) {
		if (e instanceof FatalException) {
			return BatchStatus.UNKNOWN;
		}
		else if (e instanceof JobInterruptedException || e.getCause() instanceof JobInterruptedException) {
			return BatchStatus.STOPPED;
		}
		else {
			return BatchStatus.FAILED;
		}
	}

	/**
	 * Register a step listener for callbacks at the appropriate stages in a
	 * step execution.
	 * 
	 * @param listener a {@link StepExecutionListener}
	 */
	public void registerStepExecutionListener(StepExecutionListener listener) {
		this.listener.register(listener);
	}

	/**
	 * Register each of the objects as listeners.
	 * 
	 * @param listeners an array of listener objects of known types.
	 */
	public void setStepExecutionListeners(StepExecutionListener[] listeners) {
		for (int i = 0; i < listeners.length; i++) {
			registerStepExecutionListener(listeners[i]);
		}
	}

	/**
	 * @return composite listener that delegates to all registered listeners.
	 */
	protected StepExecutionListener getCompositeListener() {
		return listener;
	}

	/**
	 * Public setter for {@link JobRepository}.
	 * 
	 * @param jobRepository is a mandatory dependence (no default).
	 */
	public void setJobRepository(JobRepository jobRepository) {
		this.jobRepository = jobRepository;
	}

	protected JobRepository getJobRepository() {
		return jobRepository;
	}

	/**
	 * Default mapping from throwable to {@link ExitStatus}. Clients can modify
	 * the exit code using a {@link StepExecutionListener}.
	 * 
	 * @param ex the cause of the failure
	 * @return an {@link ExitStatus}
	 */
	private ExitStatus getDefaultExitStatusForFailure(Throwable ex) {
		ExitStatus exitStatus;
		if (ex instanceof JobInterruptedException || ex.getCause() instanceof JobInterruptedException) {
			exitStatus = new ExitStatus(false, JOB_INTERRUPTED, JobInterruptedException.class.getName());
		}
		else if (ex instanceof NoSuchJobException || ex.getCause() instanceof NoSuchJobException) {
			exitStatus = new ExitStatus(false, ExitCodeMapper.NO_SUCH_JOB, ex.getClass().getName());
		}
		else {
			StringWriter writer = new StringWriter();
			ex.printStackTrace(new PrintWriter(writer));
			String message = writer.toString();
			exitStatus = ExitStatus.FAILED.addExitDescription(message);
		}

		return exitStatus;
	}

	/**
	 * Signals a fatal exception - e.g. unable to persist batch metadata or
	 * rollback transaction. Throwing this exception will result in storing
	 * {@link BatchStatus#UNKNOWN} as step's status.
	 */
	protected static class FatalException extends RuntimeException {
		public FatalException(String string, Throwable e) {
			super(string, e);
		}
	}

}<|MERGE_RESOLUTION|>--- conflicted
+++ resolved
@@ -27,12 +27,10 @@
 import org.springframework.batch.core.StepExecution;
 import org.springframework.batch.core.StepExecutionListener;
 import org.springframework.batch.core.UnexpectedJobExecutionException;
-import org.springframework.batch.core.launch.NoSuchJobException;
 import org.springframework.batch.core.launch.support.ExitCodeMapper;
 import org.springframework.batch.core.listener.CompositeStepExecutionListener;
 import org.springframework.batch.core.repository.JobRepository;
-import org.springframework.batch.core.scope.StepContext;
-import org.springframework.batch.core.scope.StepSynchronizationManager;
+import org.springframework.batch.core.repository.NoSuchJobException;
 import org.springframework.batch.item.ExecutionContext;
 import org.springframework.batch.repeat.ExitStatus;
 import org.springframework.beans.factory.BeanNameAware;
@@ -142,37 +140,11 @@
 		this.name = name;
 	}
 
-	/**
-	 * Extension point for subclasses to execute business logic. 
-	 * 
-	 * @param stepExecution the current step context
-	 * @return {@link ExitStatus} to show whether the step is finished
-	 * processing.
-	 * @throws Exception
-	 */
 	protected abstract ExitStatus doExecute(StepExecution stepExecution) throws Exception;
 
-	/**
-	 * Extension point for subclasses to provide callbacks to their
-	 * collaborators at the beginning of a step, to open or acquire resources.
-	 * Does nothing by default.
-	 * 
-	 * @param ctx the {@link ExecutionContext} to use
-	 * @throws Exception
-	 */
-	protected void open(ExecutionContext ctx) throws Exception {
-	}
-
-	/**
-	 * Extension point for subclasses to provide callbacks to their
-	 * collaborators at the end of a step (right at the end of the finally
-	 * block), to close or release resources.  Does nothing by default.
-	 * 
-	 * @param ctx the {@link ExecutionContext} to use
-	 * @throws Exception
-	 */
-	protected void close(ExecutionContext ctx) throws Exception {
-	}
+	protected abstract void open(ExecutionContext ctx) throws Exception;
+
+	protected abstract void close(ExecutionContext ctx) throws Exception;
 
 	/**
 	 * Template method for step execution logic - calls abstract methods for
@@ -183,23 +155,20 @@
 			UnexpectedJobExecutionException {
 		stepExecution.setStartTime(new Date());
 		stepExecution.setStatus(BatchStatus.STARTED);
-<<<<<<< HEAD
-		getJobRepository().update(stepExecution);
-=======
 		
 		getJobRepository().saveOrUpdate(stepExecution);
->>>>>>> 9cac014d
 
 		ExitStatus exitStatus = ExitStatus.FAILED;
 		Exception commitException = null;
 
-		StepContext stepContext = new StepContext(stepExecution);
-		StepSynchronizationManager.register(stepContext);
-
 		try {
 			getCompositeListener().beforeStep(stepExecution);
-			open(stepExecution.getExecutionContext());
-
+			try {
+				open(stepExecution.getExecutionContext());
+			}
+			catch (Exception e) {
+				throw new UnexpectedJobExecutionException("Failed to initialize the step", e);
+			}
 			exitStatus = doExecute(stepExecution);
 
 			// Check if someone is trying to stop us
@@ -209,10 +178,11 @@
 			}
 
 			stepExecution.setStatus(BatchStatus.COMPLETED);
-
-			try {
-				getJobRepository().update(stepExecution);
-				getJobRepository().updateExecutionContext(stepExecution);
+			exitStatus = exitStatus.and(getCompositeListener().afterStep(stepExecution));
+
+			try {
+				getJobRepository().saveOrUpdate(stepExecution);
+				getJobRepository().saveOrUpdateExecutionContext(stepExecution);
 			}
 			catch (Exception e) {
 				commitException = e;
@@ -225,30 +195,23 @@
 			logger.error("Encountered an error executing the step: " + e.getClass() + ": " + e.getMessage(), e);
 			stepExecution.setStatus(determineBatchStatus(e));
 			exitStatus = getDefaultExitStatusForFailure(e);
-			stepExecution.addFailureException(e);
-
-			try {
-				getJobRepository().updateExecutionContext(stepExecution);
+
+			try {
+				exitStatus = exitStatus.and(getCompositeListener().onErrorInStep(stepExecution, e));
+				getJobRepository().saveOrUpdateExecutionContext(stepExecution);
 			}
 			catch (Exception ex) {
 				logger.error("Encountered an error on listener error callback.", ex);
-				stepExecution.addFailureException(ex);
-			}
+			}
+			rethrow(e);
 		}
 		finally {
-			
-			try {
-				exitStatus = exitStatus.and(getCompositeListener().afterStep(stepExecution));
-			}
-			catch (Exception e){
-				logger.error("Exception in afterStep callback", e);
-			}
-			
+
 			stepExecution.setExitStatus(exitStatus);
 			stepExecution.setEndTime(new Date());
 
 			try {
-				getJobRepository().update(stepExecution);
+				getJobRepository().saveOrUpdate(stepExecution);
 			}
 			catch (Exception e) {
 				if (commitException == null) {
@@ -264,18 +227,33 @@
 			}
 			catch (Exception e) {
 				logger.error("Exception while closing step execution resources", e);
-				stepExecution.addFailureException(e);
-			}
-			
-			StepSynchronizationManager.release();
+				throw new UnexpectedJobExecutionException("Exception while closing step resources", e);
+			}
 
 			if (commitException != null) {
 				stepExecution.setStatus(BatchStatus.UNKNOWN);
 				logger.error("Encountered an error saving batch meta data."
 						+ "This job is now in an unknown state and should not be restarted.", commitException);
-				stepExecution.addFailureException(commitException);
-			}
-		}
+				throw new UnexpectedJobExecutionException("Encountered an error saving batch meta data.",
+						commitException);
+			}
+		}
+	}
+
+	private static void rethrow(Throwable e) throws JobInterruptedException {
+		if (e instanceof Error) {
+			throw (Error) e;
+		}
+		if (e instanceof JobInterruptedException) {
+			throw (JobInterruptedException) e;
+		}
+		else if (e.getCause() instanceof JobInterruptedException) {
+			throw (JobInterruptedException) e.getCause();
+		}
+		else if (e instanceof RuntimeException) {
+			throw (RuntimeException) e;
+		}
+		throw new UnexpectedJobExecutionException("Unexpected checked exception in step execution", e);
 	}
 
 	/**
@@ -347,12 +325,13 @@
 			exitStatus = new ExitStatus(false, JOB_INTERRUPTED, JobInterruptedException.class.getName());
 		}
 		else if (ex instanceof NoSuchJobException || ex.getCause() instanceof NoSuchJobException) {
-			exitStatus = new ExitStatus(false, ExitCodeMapper.NO_SUCH_JOB, ex.getClass().getName());
+			exitStatus = new ExitStatus(false, ExitCodeMapper.NO_SUCH_JOB);
 		}
 		else {
+			String message = "";
 			StringWriter writer = new StringWriter();
 			ex.printStackTrace(new PrintWriter(writer));
-			String message = writer.toString();
+			message = writer.toString();
 			exitStatus = ExitStatus.FAILED.addExitDescription(message);
 		}
 
