/*
 * Copyright 2006-2007 the original author or authors.
 *
 * Licensed under the Apache License, Version 2.0 (the "License");
 * you may not use this file except in compliance with the License.
 * You may obtain a copy of the License at
 *
 *      http://www.apache.org/licenses/LICENSE-2.0
 *
 * Unless required by applicable law or agreed to in writing, software
 * distributed under the License is distributed on an "AS IS" BASIS,
 * WITHOUT WARRANTIES OR CONDITIONS OF ANY KIND, either express or implied.
 * See the License for the specific language governing permissions and
 * limitations under the License.
 */
package org.springframework.batch.repeat;

import static org.junit.Assert.assertEquals;
import static org.junit.Assert.assertFalse;
import static org.junit.Assert.assertTrue;

import org.apache.commons.lang.SerializationUtils;
import org.junit.Test;

/**
 * @author Dave Syer
 * 
 */
public class ExitStatusTests {

	/**
	 * Test method for
	 * {@link org.springframework.batch.repeat.ExitStatus#ExitStatus(boolean, String)}
	 * .
	 */
	@Test
	public void testExitStatusBooleanInt() {
		ExitStatus status = new ExitStatus(true, "10");
		assertTrue(status.isContinuable());
		assertEquals("10", status.getExitCode());
	}

	/**
	 * Test method for
	 * {@link org.springframework.batch.repeat.ExitStatus#ExitStatus(boolean, String)}
	 * .
	 */
	@Test
	public void testExitStatusConstantsContinuable() {
		ExitStatus status = ExitStatus.CONTINUABLE;
		assertTrue(status.isContinuable());
		assertEquals("CONTINUABLE", status.getExitCode());
	}

	/**
	 * Test method for
	 * {@link org.springframework.batch.repeat.ExitStatus#ExitStatus(boolean, String)}
	 * .
	 */
	@Test
	public void testExitStatusConstantsFinished() {
		ExitStatus status = ExitStatus.FINISHED;
		assertFalse(status.isContinuable());
		assertEquals("COMPLETED", status.getExitCode());
	}

	/**
	 * Test equality of exit statuses.
	 * 
	 * @throws Exception
	 */
	@Test
	public void testEqualsWithSameProperties() throws Exception {
		assertEquals(ExitStatus.CONTINUABLE, new ExitStatus(true, "CONTINUABLE"));
	}

	@Test
	public void testEqualsSelf() {
		ExitStatus status = new ExitStatus(true, "test");
		assertEquals(status, status);
	}

	@Test
	public void testEquals() {
		assertEquals(new ExitStatus(true, "test"), new ExitStatus(true, "test"));
	}

	/**
	 * Test equality of exit statuses.
	 * 
	 * @throws Exception
	 */
	@Test
	public void testEqualsWithNull() throws Exception {
		assertFalse(ExitStatus.CONTINUABLE.equals(null));
	}

	/**
	 * Test equality of exit statuses.
	 * 
	 * @throws Exception
	 */
	@Test
	public void testHashcode() throws Exception {
		assertEquals(ExitStatus.CONTINUABLE.toString().hashCode(), ExitStatus.CONTINUABLE.hashCode());
	}

	/**
	 * Test method for
	 * {@link org.springframework.batch.repeat.ExitStatus#and(boolean)}.
	 */
	@Test
	public void testAndBoolean() {
		assertTrue(ExitStatus.CONTINUABLE.and(true).isContinuable());
		assertFalse(ExitStatus.CONTINUABLE.and(false).isContinuable());
		ExitStatus status = new ExitStatus(false, "CUSTOM_CODE", "CUSTOM_DESCRIPTION");
		assertTrue(status.and(true).getExitCode() == "CUSTOM_CODE");
		assertTrue(status.and(true).getExitDescription() == "CUSTOM_DESCRIPTION");
	}

	/**
	 * Test method for
	 * {@link org.springframework.batch.repeat.ExitStatus#and(org.springframework.batch.repeat.ExitStatus)}
	 * .
	 */
	@Test
	public void testAndExitStatusStillContinuable() {
		assertTrue(ExitStatus.CONTINUABLE.and(ExitStatus.CONTINUABLE).isContinuable());
		assertFalse(ExitStatus.CONTINUABLE.and(ExitStatus.FINISHED).isContinuable());
		assertTrue(ExitStatus.CONTINUABLE.and(ExitStatus.CONTINUABLE).getExitCode().equals(
				ExitStatus.CONTINUABLE.getExitCode()));
	}

	/**
	 * Test method for
	 * {@link org.springframework.batch.repeat.ExitStatus#and(org.springframework.batch.repeat.ExitStatus)}
	 * .
	 */
	@Test
	public void testAndExitStatusWhenFinishedAddedToContinuable() {
		assertEquals(ExitStatus.FINISHED.getExitCode(), ExitStatus.CONTINUABLE.and(ExitStatus.FINISHED).getExitCode());
	}

	/**
	 * Test method for
	 * {@link org.springframework.batch.repeat.ExitStatus#and(org.springframework.batch.repeat.ExitStatus)}
	 * .
	 */
	@Test
	public void testAndExitStatusWhenContinuableAddedToFinished() {
		assertEquals(ExitStatus.FINISHED.getExitCode(), ExitStatus.FINISHED.and(ExitStatus.CONTINUABLE).getExitCode());
	}

	/**
	 * Test method for
	 * {@link org.springframework.batch.repeat.ExitStatus#and(org.springframework.batch.repeat.ExitStatus)}
	 * .
	 */
	@Test
	public void testAndExitStatusWhenCustomContinuableAddedToContinuable() {
		assertEquals("CUSTOM", ExitStatus.CONTINUABLE.and(ExitStatus.CONTINUABLE.replaceExitCode("CUSTOM"))
				.getExitCode());
	}

	/**
	 * Test method for
	 * {@link org.springframework.batch.repeat.ExitStatus#and(org.springframework.batch.repeat.ExitStatus)}
	 * .
	 */
	@Test
	public void testAndExitStatusFailedPlusFinished() {
		assertEquals("FAILED", ExitStatus.FINISHED.and(ExitStatus.FAILED).getExitCode());
		assertEquals("FAILED", ExitStatus.FAILED.and(ExitStatus.FINISHED).getExitCode());
	}

	/**
	 * Test method for
	 * {@link org.springframework.batch.repeat.ExitStatus#and(org.springframework.batch.repeat.ExitStatus)}
	 * .
	 */
	@Test
	public void testAndExitStatusWhenCustomContinuableAddedToFinished() {
		assertEquals(ExitStatus.FINISHED.getExitCode(), ExitStatus.FINISHED.and(
				ExitStatus.CONTINUABLE.replaceExitCode("CUSTOM")).getExitCode());
	}

	@Test
	public void testAddExitCode() throws Exception {
		ExitStatus status = ExitStatus.CONTINUABLE.replaceExitCode("FOO");
		assertTrue(ExitStatus.CONTINUABLE != status);
		assertTrue(status.isContinuable());
		assertEquals("FOO", status.getExitCode());
	}

	@Test
	public void testAddExitCodeToExistingStatus() throws Exception {
		ExitStatus status = ExitStatus.CONTINUABLE.replaceExitCode("FOO").replaceExitCode("BAR");
		assertTrue(ExitStatus.CONTINUABLE != status);
		assertTrue(status.isContinuable());
		assertEquals("BAR", status.getExitCode());
	}

	@Test
	public void testAddExitCodeToSameStatus() throws Exception {
		ExitStatus status = ExitStatus.CONTINUABLE.replaceExitCode(ExitStatus.CONTINUABLE.getExitCode());
		assertTrue(ExitStatus.CONTINUABLE != status);
		assertTrue(status.isContinuable());
		assertEquals(ExitStatus.CONTINUABLE.getExitCode(), status.getExitCode());
	}

	@Test
	public void testAddExitDescription() throws Exception {
		ExitStatus status = ExitStatus.CONTINUABLE.addExitDescription("Foo");
		assertTrue(ExitStatus.CONTINUABLE != status);
		assertTrue(status.isContinuable());
		assertEquals("Foo", status.getExitDescription());
	}

	@Test
	public void testAddExitDescriptionToSameStatus() throws Exception {
		ExitStatus status = ExitStatus.CONTINUABLE.addExitDescription("Foo").addExitDescription("Foo");
		assertTrue(ExitStatus.CONTINUABLE != status);
		assertTrue(status.isContinuable());
		assertEquals("Foo", status.getExitDescription());
	}

<<<<<<< HEAD
	@Test
=======
>>>>>>> 9cac014d
	public void testAddEmptyExitDescription() throws Exception {
		ExitStatus status = ExitStatus.CONTINUABLE.addExitDescription("Foo").addExitDescription(null);
		assertEquals("Foo", status.getExitDescription());
	}

<<<<<<< HEAD
	@Test
=======
>>>>>>> 9cac014d
	public void testAddExitCodeWithDescription() throws Exception {
		ExitStatus status = new ExitStatus(true, "BAR", "Bar").replaceExitCode("FOO");
		assertEquals("FOO", status.getExitCode());
		assertEquals("Bar", status.getExitDescription());
	}

	@Test
	public void testUnkownIsRunning() throws Exception {
		assertTrue(ExitStatus.UNKNOWN.isRunning());
	}

	@Test
	public void testSerializable() throws Exception {
		ExitStatus status = ExitStatus.CONTINUABLE.replaceExitCode("FOO");
		byte[] bytes = SerializationUtils.serialize(status);
		Object object = SerializationUtils.deserialize(bytes);
		assertTrue(object instanceof ExitStatus);
		ExitStatus restored = (ExitStatus) object;
		assertTrue(restored.isContinuable());
		assertEquals(status.getExitCode(), restored.getExitCode());
	}
}<|MERGE_RESOLUTION|>--- conflicted
+++ resolved
@@ -15,25 +15,20 @@
  */
 package org.springframework.batch.repeat;
 
-import static org.junit.Assert.assertEquals;
-import static org.junit.Assert.assertFalse;
-import static org.junit.Assert.assertTrue;
+import junit.framework.TestCase;
 
 import org.apache.commons.lang.SerializationUtils;
-import org.junit.Test;
 
 /**
  * @author Dave Syer
  * 
  */
-public class ExitStatusTests {
-
-	/**
-	 * Test method for
-	 * {@link org.springframework.batch.repeat.ExitStatus#ExitStatus(boolean, String)}
-	 * .
-	 */
-	@Test
+public class ExitStatusTests extends TestCase {
+
+	/**
+	 * Test method for
+	 * {@link org.springframework.batch.repeat.ExitStatus#ExitStatus(boolean, String)}.
+	 */
 	public void testExitStatusBooleanInt() {
 		ExitStatus status = new ExitStatus(true, "10");
 		assertTrue(status.isContinuable());
@@ -42,10 +37,8 @@
 
 	/**
 	 * Test method for
-	 * {@link org.springframework.batch.repeat.ExitStatus#ExitStatus(boolean, String)}
-	 * .
-	 */
-	@Test
+	 * {@link org.springframework.batch.repeat.ExitStatus#ExitStatus(boolean, String)}.
+	 */
 	public void testExitStatusConstantsContinuable() {
 		ExitStatus status = ExitStatus.CONTINUABLE;
 		assertTrue(status.isContinuable());
@@ -54,10 +47,8 @@
 
 	/**
 	 * Test method for
-	 * {@link org.springframework.batch.repeat.ExitStatus#ExitStatus(boolean, String)}
-	 * .
-	 */
-	@Test
+	 * {@link org.springframework.batch.repeat.ExitStatus#ExitStatus(boolean, String)}.
+	 */
 	public void testExitStatusConstantsFinished() {
 		ExitStatus status = ExitStatus.FINISHED;
 		assertFalse(status.isContinuable());
@@ -69,18 +60,15 @@
 	 * 
 	 * @throws Exception
 	 */
-	@Test
 	public void testEqualsWithSameProperties() throws Exception {
 		assertEquals(ExitStatus.CONTINUABLE, new ExitStatus(true, "CONTINUABLE"));
 	}
 
-	@Test
 	public void testEqualsSelf() {
 		ExitStatus status = new ExitStatus(true, "test");
 		assertEquals(status, status);
 	}
 
-	@Test
 	public void testEquals() {
 		assertEquals(new ExitStatus(true, "test"), new ExitStatus(true, "test"));
 	}
@@ -90,7 +78,6 @@
 	 * 
 	 * @throws Exception
 	 */
-	@Test
 	public void testEqualsWithNull() throws Exception {
 		assertFalse(ExitStatus.CONTINUABLE.equals(null));
 	}
@@ -100,7 +87,6 @@
 	 * 
 	 * @throws Exception
 	 */
-	@Test
 	public void testHashcode() throws Exception {
 		assertEquals(ExitStatus.CONTINUABLE.toString().hashCode(), ExitStatus.CONTINUABLE.hashCode());
 	}
@@ -109,7 +95,6 @@
 	 * Test method for
 	 * {@link org.springframework.batch.repeat.ExitStatus#and(boolean)}.
 	 */
-	@Test
 	public void testAndBoolean() {
 		assertTrue(ExitStatus.CONTINUABLE.and(true).isContinuable());
 		assertFalse(ExitStatus.CONTINUABLE.and(false).isContinuable());
@@ -120,43 +105,35 @@
 
 	/**
 	 * Test method for
-	 * {@link org.springframework.batch.repeat.ExitStatus#and(org.springframework.batch.repeat.ExitStatus)}
-	 * .
-	 */
-	@Test
+	 * {@link org.springframework.batch.repeat.ExitStatus#and(org.springframework.batch.repeat.ExitStatus)}.
+	 */
 	public void testAndExitStatusStillContinuable() {
 		assertTrue(ExitStatus.CONTINUABLE.and(ExitStatus.CONTINUABLE).isContinuable());
 		assertFalse(ExitStatus.CONTINUABLE.and(ExitStatus.FINISHED).isContinuable());
-		assertTrue(ExitStatus.CONTINUABLE.and(ExitStatus.CONTINUABLE).getExitCode().equals(
-				ExitStatus.CONTINUABLE.getExitCode()));
-	}
-
-	/**
-	 * Test method for
-	 * {@link org.springframework.batch.repeat.ExitStatus#and(org.springframework.batch.repeat.ExitStatus)}
-	 * .
-	 */
-	@Test
+		assertTrue(ExitStatus.CONTINUABLE.and(ExitStatus.CONTINUABLE).getExitCode() == ExitStatus.CONTINUABLE
+				.getExitCode());
+	}
+
+	/**
+	 * Test method for
+	 * {@link org.springframework.batch.repeat.ExitStatus#and(org.springframework.batch.repeat.ExitStatus)}.
+	 */
 	public void testAndExitStatusWhenFinishedAddedToContinuable() {
 		assertEquals(ExitStatus.FINISHED.getExitCode(), ExitStatus.CONTINUABLE.and(ExitStatus.FINISHED).getExitCode());
 	}
 
 	/**
 	 * Test method for
-	 * {@link org.springframework.batch.repeat.ExitStatus#and(org.springframework.batch.repeat.ExitStatus)}
-	 * .
-	 */
-	@Test
+	 * {@link org.springframework.batch.repeat.ExitStatus#and(org.springframework.batch.repeat.ExitStatus)}.
+	 */
 	public void testAndExitStatusWhenContinuableAddedToFinished() {
 		assertEquals(ExitStatus.FINISHED.getExitCode(), ExitStatus.FINISHED.and(ExitStatus.CONTINUABLE).getExitCode());
 	}
 
 	/**
 	 * Test method for
-	 * {@link org.springframework.batch.repeat.ExitStatus#and(org.springframework.batch.repeat.ExitStatus)}
-	 * .
-	 */
-	@Test
+	 * {@link org.springframework.batch.repeat.ExitStatus#and(org.springframework.batch.repeat.ExitStatus)}.
+	 */
 	public void testAndExitStatusWhenCustomContinuableAddedToContinuable() {
 		assertEquals("CUSTOM", ExitStatus.CONTINUABLE.and(ExitStatus.CONTINUABLE.replaceExitCode("CUSTOM"))
 				.getExitCode());
@@ -164,27 +141,13 @@
 
 	/**
 	 * Test method for
-	 * {@link org.springframework.batch.repeat.ExitStatus#and(org.springframework.batch.repeat.ExitStatus)}
-	 * .
-	 */
-	@Test
-	public void testAndExitStatusFailedPlusFinished() {
-		assertEquals("FAILED", ExitStatus.FINISHED.and(ExitStatus.FAILED).getExitCode());
-		assertEquals("FAILED", ExitStatus.FAILED.and(ExitStatus.FINISHED).getExitCode());
-	}
-
-	/**
-	 * Test method for
-	 * {@link org.springframework.batch.repeat.ExitStatus#and(org.springframework.batch.repeat.ExitStatus)}
-	 * .
-	 */
-	@Test
+	 * {@link org.springframework.batch.repeat.ExitStatus#and(org.springframework.batch.repeat.ExitStatus)}.
+	 */
 	public void testAndExitStatusWhenCustomContinuableAddedToFinished() {
-		assertEquals(ExitStatus.FINISHED.getExitCode(), ExitStatus.FINISHED.and(
-				ExitStatus.CONTINUABLE.replaceExitCode("CUSTOM")).getExitCode());
-	}
-
-	@Test
+		assertEquals(ExitStatus.FINISHED.getExitCode(), ExitStatus.FINISHED.and(ExitStatus.CONTINUABLE.replaceExitCode("CUSTOM"))
+				.getExitCode());
+	}
+
 	public void testAddExitCode() throws Exception {
 		ExitStatus status = ExitStatus.CONTINUABLE.replaceExitCode("FOO");
 		assertTrue(ExitStatus.CONTINUABLE != status);
@@ -192,7 +155,6 @@
 		assertEquals("FOO", status.getExitCode());
 	}
 
-	@Test
 	public void testAddExitCodeToExistingStatus() throws Exception {
 		ExitStatus status = ExitStatus.CONTINUABLE.replaceExitCode("FOO").replaceExitCode("BAR");
 		assertTrue(ExitStatus.CONTINUABLE != status);
@@ -200,7 +162,6 @@
 		assertEquals("BAR", status.getExitCode());
 	}
 
-	@Test
 	public void testAddExitCodeToSameStatus() throws Exception {
 		ExitStatus status = ExitStatus.CONTINUABLE.replaceExitCode(ExitStatus.CONTINUABLE.getExitCode());
 		assertTrue(ExitStatus.CONTINUABLE != status);
@@ -208,7 +169,6 @@
 		assertEquals(ExitStatus.CONTINUABLE.getExitCode(), status.getExitCode());
 	}
 
-	@Test
 	public void testAddExitDescription() throws Exception {
 		ExitStatus status = ExitStatus.CONTINUABLE.addExitDescription("Foo");
 		assertTrue(ExitStatus.CONTINUABLE != status);
@@ -216,7 +176,6 @@
 		assertEquals("Foo", status.getExitDescription());
 	}
 
-	@Test
 	public void testAddExitDescriptionToSameStatus() throws Exception {
 		ExitStatus status = ExitStatus.CONTINUABLE.addExitDescription("Foo").addExitDescription("Foo");
 		assertTrue(ExitStatus.CONTINUABLE != status);
@@ -224,31 +183,21 @@
 		assertEquals("Foo", status.getExitDescription());
 	}
 
-<<<<<<< HEAD
-	@Test
-=======
->>>>>>> 9cac014d
 	public void testAddEmptyExitDescription() throws Exception {
 		ExitStatus status = ExitStatus.CONTINUABLE.addExitDescription("Foo").addExitDescription(null);
 		assertEquals("Foo", status.getExitDescription());
 	}
 
-<<<<<<< HEAD
-	@Test
-=======
->>>>>>> 9cac014d
 	public void testAddExitCodeWithDescription() throws Exception {
 		ExitStatus status = new ExitStatus(true, "BAR", "Bar").replaceExitCode("FOO");
 		assertEquals("FOO", status.getExitCode());
 		assertEquals("Bar", status.getExitDescription());
 	}
 
-	@Test
 	public void testUnkownIsRunning() throws Exception {
 		assertTrue(ExitStatus.UNKNOWN.isRunning());
 	}
 
-	@Test
 	public void testSerializable() throws Exception {
 		ExitStatus status = ExitStatus.CONTINUABLE.replaceExitCode("FOO");
 		byte[] bytes = SerializationUtils.serialize(status);
